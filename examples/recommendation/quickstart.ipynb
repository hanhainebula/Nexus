--- conflicted
+++ resolved
@@ -215,7 +215,6 @@
    "outputs": [],
    "source": [
     "# train.py\n",
-<<<<<<< HEAD
     "from Nexus.training.embedder.recommendation.runner import RetrieverRunner\n",
     "from Nexus.training.embedder.recommendation.modeling import MLPRetriever\n",
     "\n",
@@ -223,15 +222,6 @@
     "data_config_path = \"./config/data/recflow_retriever.json\"\n",
     "train_config_path = \"./config/mlp_retriever/train.json\"\n",
     "model_config_path = \"./config/mlp_retriever/model.json\"\n",
-=======
-    "from InfoNexus.embedder.recommendation.runner import RetrieverRunner\n",
-    "from InfoNexus.embedder.recommendation.modeling import MLPRetriever\n",
-    "\n",
-    "\n",
-    "data_config_path = \"/data1/home/recstudio/haoran/InfoNexus/recommendation/config/data/recflow_retriever.json\"\n",
-    "train_config_path = \"/data1/home/recstudio/haoran/InfoNexus/recommendation/config/mlp_retriever/train.json\"\n",
-    "model_config_path = \"/data1/home/recstudio/haoran/InfoNexus/recommendation/config/mlp_retriever/model.json\"\n",
->>>>>>> 09d9a46d
     "\n",
     "runner = RetrieverRunner(\n",
     "    model_config_path=model_config_path,\n",
@@ -328,17 +318,10 @@
    "source": [
     "import torch\n",
     "from collections import OrderedDict\n",
-<<<<<<< HEAD
     "from Nexus.training.embedder.recommendation.modeling import BaseRetriever\n",
     "from Nexus.modules.arguments import get_modules\n",
     "from Nexus.modules.embedding import MultiFeatEmbedding\n",
     "from Nexus.modules.layer import MLPModule\n",
-=======
-    "from InfoNexus.embedder.recommendation.modeling import BaseRetriever\n",
-    "from InfoNexusarguments import get_modules\n",
-    "from InfoNexusembedding import MultiFeatEmbedding\n",
-    "from InfoNexuslayer import MLPModule\n",
->>>>>>> 09d9a46d
     "\n",
     "class MYMLPRetriever(BaseRetriever):\n",
     "    def __init__(self, config, *args, **kwargs):\n",
@@ -417,21 +400,12 @@
    "outputs": [],
    "source": [
     "# train.py\n",
-<<<<<<< HEAD
     "from Nexus.training.embedder.recommendation.runner import RetrieverRunner\n",
     "\n",
     "\n",
     "data_config_path = \"./config/data/recflow_retriever.json\"\n",
     "train_config_path = \"./config/mlp_retriever/train.json\"\n",
     "model_config_path = \"./config/mlp_retriever/model.json\"\n",
-=======
-    "from InfoNexus.embedder.recommendation.runner import RetrieverRunner\n",
-    "\n",
-    "\n",
-    "data_config_path = \"/data1/home/recstudio/haoran/InfoNexus/recommendation/config/data/recflow_retriever.json\"\n",
-    "train_config_path = \"/data1/home/recstudio/haoran/InfoNexus/recommendation/config/mlp_retriever/train.json\"\n",
-    "model_config_path = \"/data1/home/recstudio/haoran/InfoNexus/recommendation/config/mlp_retriever/model.json\"\n",
->>>>>>> 09d9a46d
     "\n",
     "runner = RetrieverRunner(\n",
     "    model_config_path=model_config_path,\n",
@@ -470,15 +444,9 @@
    "outputs": [],
    "source": [
     "import torch\n",
-<<<<<<< HEAD
     "from Nexus.training.reranker.recommendation.modeling import BaseRanker\n",
     "from Nexus.modules.arguments import get_modules\n",
     "from Nexus.modules.layer import MLPModule, LambdaModule\n",
-=======
-    "from InfoNexus.reranker.recommendation.modeling import BaseRanker\n",
-    "from InfoNexusarguments import get_modules\n",
-    "from InfoNexuslayer import MLPModule, LambdaModule\n",
->>>>>>> 09d9a46d
     "\n",
     "\n",
     "\n",
@@ -531,7 +499,6 @@
    "outputs": [],
    "source": [
     "# train.py\n",
-<<<<<<< HEAD
     "from Nexus.training.reranker.recommendation.runner import RankerRunner\n",
     "\n",
     "\n",
@@ -539,15 +506,6 @@
     "    data_config_path = \"./config/data/recflow_ranker.json\"\n",
     "    train_config_path = \"./config/mlp_ranker/train.json\"\n",
     "    model_config_path = \"./config/mlp_ranker/model.json\"\n",
-=======
-    "from InfoNexus.reranker.recommendation.runner import RankerRunner\n",
-    "\n",
-    "\n",
-    "def main():\n",
-    "    data_config_path = \"/data1/home/recstudio/haoran/InfoNexus/recommendation/config/data/recflow_ranker.json\"\n",
-    "    train_config_path = \"/data1/home/recstudio/haoran/InfoNexus/recommendation/config/mlp_ranker/train.json\"\n",
-    "    model_config_path = \"/data1/home/recstudio/haoran/InfoNexus/recommendation/config/mlp_ranker/model.json\"\n",
->>>>>>> 09d9a46d
     "    \n",
     "    runner = RankerRunner(\n",
     "        model_config_path=model_config_path,\n",
@@ -873,11 +831,7 @@
     "from InfoNexuse.embedder.recommendation import BaseEmbedderInferenceEngine\n",
     "import pycuda.driver as cuda\n",
     "\n",
-<<<<<<< HEAD
     "infer_config_path = \"./inference/config/recflow_infer_retrieval_config.yaml\"\n",
-=======
-    "infer_config_path = \"/data1/home/recstudio/haoran/InfoNexus/recommendation/inference/config/recflow_infer_retrieval_config.yaml\"\n",
->>>>>>> 09d9a46d
     "\n",
     "with open(infer_config_path, 'r') as f:\n",
     "    config = yaml.safe_load(f)\n",
@@ -923,16 +877,9 @@
     "    print(config)\n",
     "\n",
     "rank_inference_engine = BaseRerankerInferenceEngine(config)\n",
-<<<<<<< HEAD
     "    \n",
     "infer_df = pd.read_feather('./inference/inference_data/recflow/recflow_infer_data.feather')\n",
     "item_df = pd.read_feather('./inference/inference_data/recflow/realshow_test_video_info.feather')\n",
-=======
-    "\n",
-    "\n",
-    "infer_df = pd.read_feather('/data1/home/recstudio/haoran/InfoNexus/recommendation/inference/inference_data/recflow/recflow_infer_data.feather')\n",
-    "item_df = pd.read_feather('/data1/home/recstudio/haoran/InfoNexus/recommendation/inference/inference_data/recflow/realshow_test_video_info.feather')\n",
->>>>>>> 09d9a46d
     "all_item_ids = np.array(item_df['video_id'])\n",
     "for batch_idx in range(10):\n",
     "    print(f\"This is batch {batch_idx}\")\n",
@@ -976,7 +923,7 @@
    "metadata": {},
    "outputs": [],
    "source": [
-    "from UniRetrieval.evaluation.recommendation import RecommenderEvalArgs, RecommenderEvalModelArgs, RecommenderEvalRunner\n",
+    "from InfoNexus.evaluation.recommendation import RecommenderEvalArgs, RecommenderEvalModelArgs, RecommenderEvalRunner\n",
     "\n",
     "eval_config_path = \"./eval/eval_config.json\"\n",
     "model_config_path = \"./eval/eval_model_config.json\"\n",
