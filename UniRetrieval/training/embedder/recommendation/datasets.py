from __future__ import absolute_import, division, print_function, unicode_literals
from UniRetrieval.abc.training.embedder import AbsEmbedderTrainDataset, AbsEmbedderCollator

from UniRetrieval.abc.training.embedder import CallbackOutput
import os
import json
import torch
from dataclasses import dataclass

from typing import List, Union
from datetime import datetime
import pandas as pd
import torch
from torch.utils.data import IterableDataset, Dataset
from multiprocessing import Process, Queue, Pool
from accelerate import Accelerator
import pandas as pd

from torch.utils.data import IterableDataset, Dataset

from UniRetrieval.training.embedder.recommendation.arguments import REQUIRED_DATA_CONFIG, DEFAULT_CONFIG
from copy import deepcopy
import re
import fsspec


class ItemDataset(Dataset):
    def __init__(self, item_feat_df: torch.Tensor):
        super().__init__()
        self.item_feat_df = item_feat_df
        self.item_ids = item_feat_df.index.to_numpy()
        self.item_id_2_offset = pd.DataFrame.from_dict(
            {item_id: i for i, item_id in enumerate(self.item_ids)},
            orient="index",
            columns=["offset"]
        )
        self.item_id_col = self.item_feat_df.index.name

    def __getitem__(self, index):
        feat_dict = self.item_feat_df.loc[self.item_ids[index]].to_dict()
        if self.item_id_col is not None:
            feat_dict.update({self.item_id_col: self.item_ids[index]})
        return feat_dict
    
    def __len__(self):
        return len(self.item_ids)
    

    def get_item_feat(self, item_ids: torch.LongTensor):
        item_ids_list = item_ids.view(-1).tolist()
        item_ids_list = self.item_ids[item_ids_list]
        feats = self.item_feat_df.loc[item_ids_list].to_dict("list")
        feats = {k: torch.tensor(v).reshape(*item_ids.shape).to(item_ids.device) for k,v in feats.items()}
        return feats



# callback添加在了datasets里面
<<<<<<< HEAD
class Callback():
=======
class Callback:
>>>>>>> cbe792bc
    def __init__(self):
        pass

    def on_train_begin(self, logs={}, *args, **kwargs) -> CallbackOutput:
        return CallbackOutput()

    def on_epoch_end(self, epoch, step, logs={}, *args, **kwargs) -> CallbackOutput:
        return CallbackOutput()

    def on_batch_end(self, epoch, step, logs={}, *args, **kwargs) -> CallbackOutput:
        return CallbackOutput()

    def on_eval_end(self, epoch, step, logs={}, *args, **kwargs) -> CallbackOutput:
        return CallbackOutput()

    def on_train_end(self, *args, **kwargs) -> CallbackOutput:
        return CallbackOutput()
    
    
import os


class CheckpointCallback(Callback):
    def __init__(self, step_interval: int, checkpoint_dir: str, is_main_process, **kwargs):
        """ CheckpointCallback, saves model checkpoints at a given step interval.

        Args:
            step_interval (int): Interval at which to save checkpoints.
            checkpoint_dir (str): Directory to save checkpoints in.
            is_main_process (bool): Whether the current process is the main process or not.
        """
        super().__init__(**kwargs)
        self.step_interval = step_interval
        self.checkpoint_dir = checkpoint_dir
        self.last_checkpoint_step = 0
        self.is_main_process = is_main_process

    
    def on_batch_end(self, epoch, step, logs=..., *args, **kwargs) -> CallbackOutput:
        output = CallbackOutput()
        if step > 0 and self.step_interval is not None:
            if (step - self.last_checkpoint_step) % self.step_interval == 0:
                # self.save_checkpoint(step, item_loader=kwargs.get('item_loader', None))
                self.last_checkpoint_step = step
                output.save_checkpoint = os.path.join(self.checkpoint_dir, f"checkpoint-{step}")
        return output

    def on_epoch_end(self, epoch, step, item_loader=None, *args, **kwargs) -> CallbackOutput:
        output = CallbackOutput()
        checkpoint_dir = os.path.join(self.checkpoint_dir, f"checkpoint-{step}-epoch-{epoch}")
        output.save_checkpoint = checkpoint_dir
        return output
        # if not os.path.exists(checkpoint_dir):
        #     os.makedirs(checkpoint_dir)
        # self.model.save(checkpoint_dir, item_loader=item_loader)
        # print(f"Save checkpoint at epoch {epoch} into directory {checkpoint_dir}")

        
    def save_checkpoint(self, step: int, item_loader=None):
        checkpoint_dir = os.path.join(self.checkpoint_dir, f"checkpoint-{step}")
        if not os.path.exists(checkpoint_dir):
            os.makedirs(checkpoint_dir)
        self.model.save(checkpoint_dir, item_loader=item_loader)
        print(f"Save checkpoint at step {step} into directory {checkpoint_dir}")
        

class EarlyStopCallback(Callback):
    def __init__(
            self,
            monitor_metric: str,
            strategy: str="epoch",
            patience: int=10,
            maximum: bool=True,
            save: bool=False,
            checkpoint_dir: str=None,
            logger=None,
            is_main_process: bool=False,
            **kwargs
        ):
        """ EarlyStopping callback.
        Args:
            monitor_metric: Metric to be monitored during training.
            strategy: Strategy to use for early stopping. Can be "epoch" or "step".
            patience: Number of epochs/steps without improvement after which the training is stopped.
            maximum: Whether to stop when the metric increases or decreases. 
                If True, the metric is considered to be increasing.
            save: Whether to save the best model.
            logger: Logger object used for logging messages.
        """
        super().__init__(**kwargs)
        assert strategy in ["epoch", "step"], "Strategy must be either 'epoch' or 'step'."
        self.monitor_metric = monitor_metric
        self.strategy = strategy
        self.patience = patience
        self.best_val_metric = 0 if maximum else float("inf")
        self.waiting = 0
        self.maximum = maximum
        self.logger = logger
        self.save = save
        if save:
            # assert model is not None, "Model must be provided if save is True."
            assert checkpoint_dir is not None, "Checkpoint directory must be provided if save is True."
        self.checkpoint_dir = checkpoint_dir
        self._last_epoch = 0
        self._last_step = 0
        self.is_main_process = is_main_process

    @property
    def state(self):
        state_d = {
            "best_epoch": self._last_epoch,
            "best_global_step": self._last_step,
            "best_metric": {self.monitor_metric: self.best_val_metric},
        }
        return state_d

    def on_eval_end(self, epoch, global_step, logs, *args, **kwargs) -> dict:
        """ Callback method called at the end of each evaluation step.
        Args:
            epoch: Current epoch number.
            global_step: Current step number within the current epoch.
            logs: Dictionary containing the metrics logged so far.
        Returns:
            dict: A dictionary containing the following keys:
                - "save_checkpoint": The path where the best model should be saved. If None, no model is saved.
                - "stop_training": A boolean indicating whether to stop training.
        """
        val_metric = logs[self.monitor_metric]
        output = CallbackOutput()
        if self.maximum:
            if val_metric < self.best_val_metric:
                self.waiting += (epoch - self._last_epoch) if self.strategy == "epoch" else (global_step-self._last_step)
            else:
                self.best_val_metric = val_metric
                self.waiting = 0
                self._last_epoch = epoch
                self._last_step = global_step
                self.save_state()
                if self.save:
                    output.save_checkpoint = os.path.join(self.checkpoint_dir, "best_ckpt")
        else:
            if val_metric > self.best_val_metric:
                self.waiting += (epoch - self._last_epoch) if self.strategy == "epoch" else (global_step-self._last_step)
            else:
                self.best_val_metric = val_metric
                self.waiting = 0
                self._last_epoch = epoch
                self._last_step = global_step
                self.save_state()
                if self.save:
                    output.save_checkpoint = os.path.join(self.checkpoint_dir, "best_ckpt")

        if self.waiting >= self.patience:
            if self.logger is not None:
                self.logger.info("Early stopping at epoch {}, global step {}".format(epoch, global_step))
            output.stop_training = True
        else:
            if self.logger is not None:
                self.logger.info("Waiting for {} more {}s".format(self.patience - self.waiting, self.strategy))
            output.stop_training = False
        
        return output


    def save_state(self, *args, **kwargs):
        """ Save the best model. """
        if self.save and self.is_main_process:
            checkpoint_dir = self.checkpoint_dir
            best_ckpt_dir = os.path.join(checkpoint_dir, "best_ckpt")
            if not os.path.exists(best_ckpt_dir):
                os.makedirs(best_ckpt_dir)
            state = self.state

            with open(os.path.join(best_ckpt_dir, "state.json"), "w") as f:
                json.dump(state, f)
            
            # self.model.save(best_ckpt_dir)
            
            print(f"Best model saved in {best_ckpt_dir}.")
            

def read_json(filepath: str):
    with open(filepath, 'r', encoding='utf-8') as f:
        return json.load(f)


def read_yaml(filepath: str):
    try:
        import yaml
    except ImportError:
        raise ImportError("Please install PyYAML first.")
    with open(filepath, 'r', encoding='utf-8') as f:
        return yaml.safe_load(f)


def timeformat_to_regex(timeformat: str):
    return re.compile(re.escape(timeformat).replace("%Y", r"\d{4}")\
                                 .replace("%m", r"\d{2}")\
                                 .replace("%d", r"\d{2}"))

def extract_timestamp(filename: str, format: str="%Y-%m-%d") -> datetime:
    """Extract timestamp from filename using regex according to the given format"""
    # get regex according to the given format
    regex = timeformat_to_regex(format)
    match = re.search(regex, filename)
    if not match:
        raise ValueError(f"No date found in {filename}")
    return datetime.strptime(match.group(), format)

def time2datestr(dt: datetime, format: str="%Y-%m-%d") -> str:
    return dt.strftime(format)


def nested_dict_update(dict_1: dict, dict_2: dict):
    """Update a nested dictionary (dict_1) with another one (dict_2)
    
    Args:
        dict_1 (dict): The target dictionary
        dict_2 (dict): The source dictionary

    Returns:
        dict: The updated dictionary
    """
    res = deepcopy(dict_1)
    for key, value in dict_2.items():
        if key not in res:
            res[key] = {}
        if isinstance(value, dict) and (res[key] is not None):
            res[key] = nested_dict_update(res[key], value)
        else:
            res[key] = value
    return res


def df_to_tensor_dict(df):
    """Convert pandas dataframe into tensor dictionary"""
    return {col: torch.tensor(df[col].values) for col in df.columns}


def process_conditions(conditions: List[str]):
    """
    Process conditions list. From str such as "==3" to a lambda function.
    Supported operators: [==, !=, >, <, >=, <=]
    Args:
        conditions (List[str]): A list of conditions
    Returns:
        function: A lambda function covering all conditions
    """
    def parse_condition(condition_str):
        # Define a regular expression to match the operator and value in the condition string
        match = re.match(r'(==|!=|>=|<=|>|<)(\d+)', condition_str.strip().replace(" ", ""))
        if not match:
            raise ValueError(f"Unsupported condition format: {condition_str}")
        
        operator, value = match.groups()
        value = int(value)  # 将数值转换为整数
        
        # Return a lambda function based on the operator
        if operator == '==':
            return lambda x: x == value
        elif operator == '!=':
            return lambda x: x != value
        elif operator == '>=':
            return lambda x: x >= value
        elif operator == '<=':
            return lambda x: x <= value
        elif operator == '>':
            return lambda x: x > value
        elif operator == '<':
            return lambda x: x < value
        else:
            raise ValueError(f"Unsupported operator in condition: {operator}")

    # Convert each condition string to a lambda function and combine them with logical AND
    lambda_functions = [parse_condition(cond) for cond in conditions]
    return lambda x: all(func(x) for func in lambda_functions)


def detect_file_type(path: str) -> str:
    """Detect the file type from its extension"""
    file_extension = path.split('.')[-1]
    if file_extension == "parquet":
        return "parquet"
    elif file_extension == "feather":
        return "feather"
    elif file_extension in ["csv", "txt"]:
        return "csv"
    elif file_extension in ["pkl", "pickle"]:
        return "pkl"
    else:
        raise ValueError(f"Unsupported file type: {file_extension}")


class BaseClient(object):
    def __init__(self, url: str):
        self.url = url

    def load_file(self, path=None, **kwargs):
        if not path:
            path = self.url
        else:
            path = os.path.join(self.url, path)
        filetype = detect_file_type(path)
        if filetype == "parquet":
            df = pd.read_parquet(path, **kwargs)
        elif filetype == "csv":
            df = pd.read_csv(path, **kwargs)
        elif filetype == "feather":
            df = pd.read_feather(path, **kwargs)
        elif filetype == "pkl":
            df = pd.read_pickle(path, **kwargs)
        else:
            raise ValueError(f"Unsupported file type: {filetype}")
        return df
    
    def list_dir(self) -> list[str]:
        """List all files and directories in the given directory."""
        return os.listdir(self.url)
    
class HDFSClient(BaseClient):
    def __init__(self, url: str):
        self._check_hdfs_connection(url)
        super(HDFSClient, self).__init__(url)
        
    @staticmethod
    def _check_hdfs_connection(hdfs_url: str) -> bool:
        """Check that we can connect to the HDFS filesystem at url"""
        if not isinstance(hdfs_url, str):
            raise TypeError(f"Expected `url` to be a string, got {type(hdfs_url)}")
        if not hdfs_url.startswith("hdfs://"):
            raise ValueError(f"Expected `url` to start with 'hdfs://', got {hdfs_url}")
        try:
            fs = fsspec.filesystem('hdfs', fs_kwargs={'hdfs_connect': hdfs_url})
        except ImportError:
            raise ImportError("`fsspec` is not installed")
        except Exception as e:
            print(e)
            raise ValueError(f"Could not connect to {hdfs_url}")
        return True
    
    def list_dir(self) -> list[str]:
        """List all files and directories in the given directory."""
        fs = fsspec.filesystem('hdfs')
        return [os.path.basename(file) for file in fs.ls(self.url)]
    
CLIENT_MAP = {
    'file': BaseClient,
    'hdfs': HDFSClient
}

def get_client(client_type: str, url: str):
    if client_type in CLIENT_MAP.keys():
        return CLIENT_MAP[client_type](url=url)
    else:
        raise ValueError(f"Unknown client type: {client_type}")

class Statistics(object):
    @staticmethod
    def from_dict(d: dict):
        stat = Statistics()
        for k, v in d.items():
            setattr(stat, k.strip(), v)
        return stat

    def add_argument(self, name, value):
        setattr(self, name, value)

@dataclass
class DataAttr4Model:
    """
    Data attributes for a dataset. Serve for models
    """
    fiid: str
    flabels: List[str]
    features: List[str]
    context_features: List[str]
    item_features: List[str]
    seq_features: List[str]
    num_items: int  # number of candidate items instead of maximum id of items
    stats: Statistics

    @staticmethod
    def from_dict(d: dict):
        if "stats" in d:
            d["stats"] = Statistics.from_dict(d["stats"])
        attr = DataAttr4Model(**d)
        return attr

    def to_dict(self):
        d = self.__dict__
        for k, v in d.items():
            if type(v) == Statistics:
                d[k] = v.__dict__
        return d



class ItemDataset(Dataset):
    def __init__(self, item_feat_df: torch.Tensor):
        super().__init__()
        self.item_feat_df = item_feat_df
        self.item_ids = item_feat_df.index.to_numpy()
        self.item_id_2_offset = pd.DataFrame.from_dict(
            {item_id: i for i, item_id in enumerate(self.item_ids)},
            orient="index",
            columns=["offset"]
        )
        self.item_id_col = self.item_feat_df.index.name

    def __getitem__(self, index):
        feat_dict = self.item_feat_df.loc[self.item_ids[index]].to_dict()
        if self.item_id_col is not None:
            feat_dict.update({self.item_id_col: self.item_ids[index]})
        return feat_dict
    
    def __len__(self):
        return len(self.item_ids)
    

    def get_item_feat(self, item_ids: torch.LongTensor):
        # TODO: efficiency issue due to item_ids may be in GPU and the first dimension is batch size
        item_ids_list = item_ids.view(-1).tolist()
        item_ids_list = self.item_ids[item_ids_list]
        feats = self.item_feat_df.loc[item_ids_list].to_dict("list")
        feats = {k: torch.tensor(v).reshape(*item_ids.shape).to(item_ids.device) for k,v in feats.items()}
        return feats


class ConfigProcessor(object):
    """
    This class is used to split the data into train and test sets at file level.

    Args:
        config (Union[dict, str]): Configuration dictionary or path to JSON file
    """
    def __init__(self, config: Union[dict, str]):
        self.config = self._load_config(config)
        self._check_config()
        self.data_dir = self.config['url']
        self.train_start_date, self.train_end_date = self._get_date_range(mode='train')
        self.test_start_date, self.test_end_date = self._get_date_range(mode='test')
        self.train_files = self._get_valid_filenames(self.train_start_date, self.train_end_date)
        self.test_files = self._get_valid_filenames(self.test_start_date, self.test_end_date)
        self.attrs = self.get_attrs()


    def get_attrs(self):
        stats = Statistics.from_dict(self.config['stats'])
        def remove_whitespace(string):
            return string.strip()
        self.config['context_features'] = list(map(remove_whitespace, self.config['context_features']))
        self.config['item_features'] = list(map(remove_whitespace, self.config['item_features']))
        if self.config.get("user_sequential_info", None):
            self.config['seq_features'] = list(map(remove_whitespace, self.config['user_sequential_info']['use_cols']))
        else:
            self.config['seq_features'] = []
        return DataAttr4Model(
            fiid=self.config['item_col'],
            flabels=self.config['labels'],
            features=self.config['context_features']+self.config['item_features'],
            context_features=self.config['context_features'],
            item_features=self.config['item_features'],
            seq_features=self.config['seq_features'],
            num_items=getattr(stats, self.config['item_col']),
            stats=stats,
        )

    def _load_config(self, config: Union[dict, str]):
        """Loads the configuration from either a dictionary or a JSON file."""
        if isinstance(config, dict):
            pass
        elif isinstance(config, str):
            config = read_json(config)
        else:
            raise TypeError("Config must be a dictionary or path to JSON file.")
        # update nested config to default config
        config = nested_dict_update(DEFAULT_CONFIG, config)
        return config

    def _check_config(self):
        """Checks that all required keys are present in the configuration."""
        def _flatten_keys(dictionary):
            # flatten nested keys with /
            valid_keys = []
            for key, value in dictionary.items():
                if isinstance(value, dict):
                    valid_keys.extend([f"{key}/{subkey}" for subkey in _flatten_keys(value)])
                else:
                    valid_keys.append(key)
            return valid_keys
        
        valid_keys = _flatten_keys(self.config)
        missing_keys = []
        for key in REQUIRED_DATA_CONFIG:
            if key not in valid_keys:
                missing_keys.append(key)
        # TODO: confirm this assert, it using key out of the loop
        assert key in valid_keys, f"Missing required keys: {missing_keys}"

    def _get_date_range(self, mode: str):
        """Get start and end date from config
        Args:
            mode (str): train or test
        """
        date_format: str = self.config['date_format']
        start_date: datetime = datetime.strptime(self.config[f'{mode}_settings']['start_date'], date_format)
        end_date: datetime = datetime.strptime(self.config[f'{mode}_settings']['end_date'], date_format)
        return start_date, end_date

    def _get_valid_filenames(self, start_date: datetime, end_date: datetime) -> List[str]:
        """Get all used filenames among given date range in the dataset"""
        data_client = get_client(self.config['type'], self.config['url'])
        filenames = sorted(data_client.list_dir())
        dates = [extract_timestamp(filename) for filename in filenames]
        file_idx = [idx for idx, date in enumerate(dates) if start_date <= date < end_date]
        valid_filenames = [filenames[idx] for idx in file_idx]
        return valid_filenames
    

class DailyDataIterator(object):
    """This class is used to iterate over each day of data (dataframe)
    
    Args:
        config (dict): config dictionary
        filenames (List[str]): list of filenames to iterate over
    """
    def __init__(self, config, filenames):
        self.config = config
        self.data_client = get_client(config['type'], config['url'])
        if config['user_sequential_info']:
            # use given key column and sequence data file
            self.seq_index_col = config['user_sequential_info']['key']
            self.seq_data_client = get_client(config['type'], config['user_sequential_info']['url'])
        else:
            # use given key column, no additional files needed
            self.seq_index_col = None
            self.seq_data_client = None

        if config['item_info']:
            self.item_col = config['item_info']['key']
            self.item_data_client = get_client(config['type'], config['item_info']['url'])
        else:
            self.item_col = None
            self.item_data_client = None

        self.filenames = filenames
        self.cur_idx = 0
        self._data_cache = {'filename': None, 'data': None, 'seq': None}

    def _columns_rename(self, df: pd.DataFrame):
        """ Rename columns to remove whitespace and modify `features` in the config consistently"""
        rename_map = {}
        for col in df.columns:
            new_col = col.strip()
            rename_map[col] = new_col
        self.config['features'] = self.config['context_features'] + self.config['item_features']
        return df.rename(columns=rename_map)

    def load_file(self, filename: str):
        """Load one day of data"""
        data = self.data_client.load_file(filename)
        data = self._columns_rename(data)
        # use given columns
        if self.config['features']:
            if self.seq_index_col is not None and self.seq_index_col not in self.config['features']:
                # add key column for merge
                keep_cols = [self.seq_index_col] + self.config['features'] + self.config['labels']
            else:
                keep_cols = self.config['features'] + self.config['labels']
            data = data[keep_cols]
        data = self.post_process(data)
        return data
    
    def load_sequence_file(self, filename: str):
        """Load one day of sequence data"""
        if self.seq_data_client is None:
            return None
        date_str = filename.split('.')[0]
        fileformat = self.config['user_sequential_info'].get('file_format', 'auto')
        if fileformat != 'auto':
            filename = f"{date_str}.{fileformat}"
        else:
            # auto mode: find the file with the same date
            all_files = self.seq_data_client.list_dir()
            for file in all_files:
                if date_str in file:
                    filename = file
                    break
        data = self.seq_data_client.load_file(filename)
        # sequence data is can be DataFrame or Dict
        if isinstance(data, pd.DataFrame):
            # data.set_index(self.seq_index_col, inplace=True)
            # data = data.to_dict(orient='index')
            pass
        elif isinstance(data, dict):
            # L*N -> n number of L
            data = {k: [v[:, i] for i in range(v.shape[-1])] for k, v in data.items()}
            data = pd.DataFrame.from_dict(data, orient='index', columns=self.config['user_sequential_info']['columns'])
        else:
            raise ValueError("Sequence data must be DataFrame or Dict")
        # data.set_index(self.seq_index_col, inplace=True)
        if self.config['user_sequential_info'].get('use_cols', None) is not None:
            data = data[self.config['user_sequential_info']['use_cols']]
        return data

    def load_item_file(self):
        """Load all item data"""
        if self.config['item_info'] is None:
            return None
        data = self.item_data_client.load_file()
        if isinstance(data, pd.DataFrame):
            pass
        elif isinstance(data, dict):
            data = pd.DataFrame.from_dict(data, orient='index', columns=self.config['item_info']['columns'])
            # data.set_index(self.config['item_info']['key'], inplace=True)
        else:
            raise ValueError("Item data must be DataFrame or Dict")
        # data = {k: torch.tensor(list(v), dtype=torch.int64) for k, v in data.items()}
        if self.config['item_info'].get('use_cols', None) is not None:
            data = data[self.config['item_info']['use_cols']]
        # data.set_index(self.config['item_info']['key'], inplace=True)
        return data
        
    
    def post_process(self, df):
        # filtering data in log table
        # case1: for retrieval model training
        if self.config['filter_settings'] is not None:
            for col, conditions in self.config['filter_settings'].items():
                condition_func = process_conditions(conditions)
                df = df.loc[df[col].apply(condition_func)]
        if self.config['post_process'] is None:
            return df
        else:
            raise NotImplementedError("Post process is not implemented yet")

    def load_one_day_data(self):
        filename = self.filenames[self.cur_idx]
        return self.load_file(filename), self.load_sequence_file(filename)

    def __len__(self):
        return len(self.filenames)

    def __iter__(self):
        self.cur_idx = 0
        return self

    def __next__(self):
        if self.cur_idx < len(self.filenames):
            cache_filename = self._data_cache.get('filename', None)
            if cache_filename is not None and self.filenames[self.cur_idx] == cache_filename:
                print(f"Load dataset file {self.filenames[self.cur_idx]} from cache")
                data, seq_data = self._data_cache['data'], self._data_cache['seq']
            else:
                print(f"Load dataset file {self.filenames[self.cur_idx]} from source")
                data, seq_data = self.load_one_day_data()
                self._data_cache['filename'] = self.filenames[self.cur_idx]
                self._data_cache['data'] = data
                self._data_cache['seq'] = seq_data
            self.cur_idx += 1
            return data, seq_data
        else:
            raise StopIteration
        
    def preload_start(self):
        def _load_data(queue):
            data, seq = self.load_one_day_data()
            queue.put((data, seq))
        print(f"Start preload file {self.filenames[self.cur_idx]}")
        queue = Queue()
        p = Process(target=_load_data, args=(queue,))
        return queue, p

    def preload_end(self, queue, p):
        data, seq = queue.get()
        self._data_cache['filename'] = self.filenames[self.cur_idx]
        self._data_cache['data'] = data
        self._data_cache['seq'] = seq
        p.join()


@dataclass
class DataCollator(AbsEmbedderCollator):
    def __call__(self, features):
        
        return 


class DailyDataset(IterableDataset):
    def __init__(self, daily_iterator: DailyDataIterator, attrs, shuffle=False, preload=False, seed=42, **kwargs):
        super(DailyDataset, self).__init__(**kwargs)
        accelerator = Accelerator()
        self.rank = accelerator.process_index
        self.num_processes = accelerator.num_processes
        self.seed = seed
        self.daily_iterator = daily_iterator
        self.config = daily_iterator.config
        self.attrs = attrs
        self.shuffle = shuffle
        self.preload = preload
        self.preload_ratio = 0.8
        self.seq_index_col = daily_iterator.seq_index_col
        item_data = daily_iterator.load_item_file()
        self.item_feat_dataset = ItemDataset(item_data) if item_data is not None else None
        self.attrs.num_items = len(self.item_feat_dataset) if item_data is not None else None


    def __iter__(self):
        self.seed += 1
        worker_info = torch.utils.data.get_worker_info()
        if worker_info is not None:
            raise NotImplementedError("Not support `num_workers`>0 now.")
        for log_df, seq_df in self.daily_iterator:
            if self.shuffle:
                log_df = log_df.sample(frac=1).reset_index(drop=True)
            tensor_dict = df_to_tensor_dict(log_df)
            num_samples = log_df.shape[0]
            
            if self.preload:
                # `preload_index` controls when to preload
                preload_index = int(self.preload_ratio * num_samples)
            for i in range(num_samples):
                if self.preload and i == preload_index:
                    # preload the next-day logs
                    queue, p = self.daily_iterator.preload_start()
                    # p = Process(target=self.daily_iterator.preload)
                    # p.start()
                if self.preload and (i == num_samples-1):
                    # wait for the preload process
                    self.daily_iterator.preload_end(queue, p)
                    # p.join()

                data_dict = {k: v[i] for k, v in tensor_dict.items()}
                if seq_df is not None:
                    seq_data_dict = seq_df.loc[data_dict[self.seq_index_col].item()].to_dict()
                    data_dict['seq'] = seq_data_dict
                yield data_dict

    def get_item_feat(self, item_ids: torch.Tensor):
        """
        Return item features by item_ids

        Args:
            item_ids (torch.Tensor): [B x N] or [N]

        Returns:
            torch.Tensor: [B x N x F] or [N x F]
        """
        return self.item_feat_dataset.get_item_feat(item_ids)
    
    def get_item_loader(self, batch_size, num_workers=0, shuffle=False):
        return DataLoader(self, batch_size=batch_size, num_workers=num_workers, shuffle=shuffle)


def get_datasets(config: Union[dict, str]):
    cp = ConfigProcessor(config)

    train_data_iterator = DailyDataIterator(cp.config, cp.train_files)
    test_data_iterator = DailyDataIterator(cp.config, cp.test_files)

    train_data = DailyDataset(train_data_iterator, shuffle=True, attrs=cp.attrs, preload=False)
    test_data = DailyDataset(test_data_iterator, shuffle=False, attrs=cp.attrs, preload=False)
    return (train_data, test_data), cp.attrs



# test
if __name__ == '__main__':
    config = "./examples/data/recflow.json"
    cp = ConfigProcessor(config)
    print(cp.train_start_date, cp.train_end_date)
    print(cp.test_start_date, cp.test_end_date)
    print(cp.train_files)

    train_data_iterator = DailyDataIterator(cp.config, cp.train_files)
    test_data_iterator = DailyDataIterator(cp.config, cp.test_files)
    print(len(train_data_iterator), len(test_data_iterator))

    train_data = DailyDataset(train_data_iterator, shuffle=False, attrs=cp.attrs, preload=False)
    test_data = DailyDataset(test_data_iterator, shuffle=False, attrs=cp.attrs, preload=False)

    for i, data in enumerate(train_data):
        print({k: v.shape for k, v in data.items()})
        if i > 3:
            break

    # data_iter = iter(train_data)
    # sample = next(data_iter)
    # sample = next(data_iter)

    from torch.utils.data import DataLoader
    train_loader = DataLoader(train_data, batch_size=32, num_workers=0)
    test_loader = DataLoader(test_data, batch_size=32, num_workers=0)

    for i, batch in enumerate(train_loader):
        print({k: v.shape for k, v in batch.items()})
        # if i > 3:
        #     break
        



        <|MERGE_RESOLUTION|>--- conflicted
+++ resolved
@@ -56,11 +56,7 @@
 
 
 # callback添加在了datasets里面
-<<<<<<< HEAD
 class Callback():
-=======
-class Callback:
->>>>>>> cbe792bc
     def __init__(self):
         pass
 
