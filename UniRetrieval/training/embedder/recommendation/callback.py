--- conflicted
+++ resolved
@@ -4,7 +4,6 @@
 import json
 from transformers import TrainerCallback
 import torch
-import logging
 
 from loguru import logger
 
@@ -76,7 +75,7 @@
     def __init__(self, trainer: RetrieverTrainer):
         self.trainer = trainer
 
-    def on_epoch_end(
+    def on_save(
         self,
         *args,
         **kwargs
@@ -85,37 +84,27 @@
             logger.info(f'Update item vectors...')
             self.trainer.model.eval()
             all_item_vectors, all_item_ids = [], []
-<<<<<<< HEAD
-            item_loader = self.trainer.accelerator.prepare(self.trainer.model.item_loader)
-            for item_batch in item_loader:
-                item_vector = self.trainer.model.item_encoder(item_batch)
-                all_item_vectors.append(item_vector)
-                all_item_ids.append(item_batch[self.trainer.model.fiid])
-=======
             model = self.trainer.accelerator.unwrap_model(self.trainer.model)
             for item_batch in self.trainer.accelerator.prepare(model.item_loader):
                 item_vector = model.item_encoder(item_batch)
                 all_item_vectors.append(item_vector)
                 all_item_ids.append(item_batch[model.fiid])
->>>>>>> e66416fc
             all_item_vectors = self.trainer.accelerator.gather_for_metrics(all_item_vectors)
             all_item_ids = self.trainer.accelerator.gather_for_metrics(all_item_ids)
             all_item_vectors = torch.cat(all_item_vectors, dim=0)
             all_item_ids = torch.cat(all_item_ids, dim=0).cpu()
-            self.trainer.item_vectors = all_item_vectors
-            self.trainer.item_ids = all_item_ids
+            # self.trainer.item_vectors = all_item_vectors
+            # self.trainer.item_ids = all_item_ids
             
-<<<<<<< HEAD
             logger.info(f'Item vectors updated.')
-            # checkpoint_dir = self.trainer.args.output_dir
-            # if self.model_type == "retriever":
-            #     item_vectors_path = os.path.join(checkpoint_dir, 'item_vectors.pt')
-            #     torch.save({'item_vectors': self.trainer.item_vectors, 'item_ids': self.trainer.item_ids}, item_vectors_path)
-            #     logger.info(f'Item vectors saved.')
-    
-=======
-            
->>>>>>> e66416fc
+            if self.trainer.accelerator.is_main_process:
+                checkpoint_dir = self.trainer.args.output_dir
+                if model.model_type == "retriever":
+                    item_vectors_path = os.path.join(checkpoint_dir, 'item_vectors.pt')
+                    torch.save({'item_vectors': all_item_vectors, 'item_ids': all_item_ids}, item_vectors_path)
+                    logger.info(f'Item vectors saved.')
+                # self.trainer.model.save(os.path.join(self.trainer.checkpoint_dir, "final"))
+    
 class EarlyStopCallback(Callback):
     def __init__(
             self,
