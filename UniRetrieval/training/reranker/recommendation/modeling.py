--- conflicted
+++ resolved
@@ -1,8 +1,6 @@
-from dataclasses import dataclass
 import os
 import json
 from typing import Dict, Union, Tuple
-import faiss.contrib.torch_utils
 from typing import OrderedDict
 import torch
 
@@ -76,7 +74,6 @@
         return get_modules("loss", "BCEWithLogitLoss")(reduction='mean')
 
 
-<<<<<<< HEAD
     def compute_score(
             self, 
             batch, 
@@ -84,10 +81,6 @@
             **kwargs
         ) -> RerankerOutput:
         context_feat, item_feat, seq_feat_dict = split_batch(batch, self.data_config)
-=======
-    def compute_score(self, batch, *args, **kwargs) -> RankerModelOutput:
-        context_feat, seq_feat, item_feat = split_batch(batch, self.data_config)
->>>>>>> 338d3b1a
         all_embs = []
         context_emb = self.embedding_layer(context_feat, strict=False)  # [B, N2, D]
         item_emb = self.embedding_layer(item_feat, strict=False)    # [B, N3, D]
@@ -107,12 +100,8 @@
         score = self.prediction_layer(interacted_emb)   # [B], sigmoid
         if len(score.shape) == 2 and score.size(-1) == 1:
             score = score.squeeze(-1)   # [B, 1] -> [B]
-<<<<<<< HEAD
         return RerankerOutput(score, [context_emb, item_emb, seq_emb])
     
-=======
-        return RankerModelOutput(score=score, embedding=[context_emb, item_emb, seq_emb], scores=score)
->>>>>>> 338d3b1a
     
     def get_score_function(self):
         return self.compute_score
@@ -289,7 +278,6 @@
             last_activation=False,
             last_bn=False
         )
-<<<<<<< HEAD
         return pred_mlp
     
 class MyMLPRanker(MLPRanker):
@@ -369,7 +357,4 @@
         self.topk = min(self.topk, num_candidates)
         topk_score, topk_idx = torch.topk(scores, self.topk)
         return topk_idx
-    
-=======
-        return pred_mlp
->>>>>>> 338d3b1a
+    