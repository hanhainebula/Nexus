--- conflicted
+++ resolved
@@ -70,11 +70,7 @@
                     _dict[_field.name] = dict(_dict[_field.name])
             else:
                 if isinstance(_dict[_field.name], list):
-<<<<<<< HEAD
-                    _dict[_field.name] = [_field.type(x) if is_basic_type(x) else x for x in _dict[_field.name]]
-=======
                     _dict[_field.name] = [init_argument(_field.type, x) for x in _dict[_field.name]]
->>>>>>> 338d3b1a
                 else:
                     _dict[_field.name] = init_argument(_field.type, _dict[_field.name])
         return cls(**_dict)
@@ -101,8 +97,4 @@
 
         with open(load_path, "r", encoding="utf-8") as f:
             _dict = yaml.safe_load(f)
-            return cls.from_dict(_dict)
-
-
-def is_basic_type(value):
-    return isinstance(value, (int, float, str, bool, type(None)))+            return cls.from_dict(_dict)