--- conflicted
+++ resolved
@@ -129,11 +129,7 @@
 # Gradio界面
 if __name__ == "__main__":
 
-<<<<<<< HEAD
     search_topk = 40
-=======
-    search_topk = 20
->>>>>>> 01ddd29c
     rerank_topk = 20
     
     init_result = [{"id": -1, "corpus": None} for i in range(rerank_topk)]
